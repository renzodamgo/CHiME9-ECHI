# Baseline systems for the ECHI task of the CHiME-9 challenge

## Sections

1. <a href="#install">Installing the software</a>
2. <a href="#data">Installing the dataset</a>
3. <a href="#baseline"> Running the baseline</a>
4. <a href="#configuration"> Configuring the baseline</a>
5. <a href="#troubleshooting">Troubleshooting</a>

## <a id="#install">1. Installing the software</a>

Clone this repository from GitHub

```bash
git clone git@github.com:CHiME9-ECHI/CHiME9-ECHI.git
cd CHiME9-ECHI
```

The installation of the necessary tools is detailed in `install.sh`.
We recommend to follow it step-by-step and adjust for your system if needed.
The script will build a conda environment called `echi_recipe`

```bash
install.sh
```

When running the system, remember to activate the conda environment and set the
necessary environment variables,

```bash
conda activate echi_recipe
export PYTHONPATH=$PWD/src:$PYTHONPATH
```

To make the `PYTHONPATH` setting persistent across terminal sessions, you can add
 the `export` command to your shell's configuration file (e.g., `~/.bashrc` for
 bash or `~/.zshrc` for zsh).

## <a id="data"> 2. Installing the data </a>

[Specific instructions on how to download and install the CHiME-9 ECHi dataset will
be provided here once available.]

The baseline system expects the dataset to be placed in the `data/chime9_echi`
 directory by default. The paths to various subsets of the data (e.g., training,
 development, evaluation) are defined in the `config/paths.yaml` file. If you
 choose to place the data in a different location, you will need to update
 `config/paths.yaml` accordingly. However, adhering to the default directory
 structure (`data/chime9_echi`) is recommended for ease of use.

## <a id="baseline">3. Running the baseline</a>

The baseline system can be run using

```bash
python run.py
```

This is equivalent to running the following steps

```bash
python -m scripts.prepare
python -m scripts.enhance
python -m scripts.evaluate
python -m scripts.report
```

Results will appear in the reports directory defined in `config/paths.yaml`. Results
are reported at three levels:

- The device level, `report.dev.<device>._._.json` - i.e. accumulated over all
 sessions.
- The session level, `report.dev.<device>.<session>._.json` - i.e. for a specific
 session and given device.
- The participant level, `report.dev.<device>.<session>.<PID>.json` - i.e. for a
 specific participant within a session for a given device.

For the `dev` set there will be 2, 24 (2 devices x 12 session) and 72 (2 devices
 x 12 session x 3 participants) of these files respectively.

<<<<<<< HEAD
The reports are stored a dictionary with an entry for each metric. Each metric
 in turn is presented with a dictionary storing the `mean`, `standard deviation`,
 `standard error`, `min value`, `max value` and the `number of segments`.
=======
The reports are stored as a dictionary with an entry for each metric. Each metric,
in turn, is presented as a dictionary storing the `mean`, `standard deviation`,
`standard error`, `min value`, `max value`, and the `number of segments`.
>>>>>>> 4638f99c

## <a id="configuration">4. Configuring the baseline</a>

The system uses [Hydra](https://hydra.cc/) for configuration management.
 This allows for a flexible and hierarchical way to manage settings.

The main configuration files are located in the `config` directory:

- `main.yaml`: Main configuration, imports other specific configurations.
- `shared.yaml`: Shared parameters used across different scripts (e.g., dataset paths,
general settings).
- `prepare.yaml`: Configuration for the data preparation stage (`scripts/prepare.py`).
- `enhance.yaml`: Configuration for the enhancement stage (`scripts/enhance.py`).
- `evaluate.yaml`: Configuration for the evaluation stage (`scripts/evaluate.py`).
- `report.yaml`: Configuration for the reporting stage (`scripts/report.py`).
- `metrics.yaml`: Configuration for the metrics used in evaluation.
- `paths.yaml`: Defines paths for data, models, and outputs.

You can override any configuration parameter from the command line.

For `run.py`, which executes the entire pipeline:

```bash
# Example: Run with a specific dataset configuration and disable GPU usage
# for enhancement
python run.py shared.dataset=my_custom_dataset enhance.use_gpu=false
```

For individual scripts like `scripts/evaluate.py`:

```bash
# Example: Evaluate a specific submission directory
python scripts/evaluate.py evaluate.submission=<submission_dir>

# Example: Evaluate with specific test data
python scripts/evaluate.py evaluate.submission=data/submission
```

Key configurable parameters include:

- **Dataset:** `shared.dataset` allows you to specify different dataset configurations.
- **Device Settings:** Parameters like `enhance.use_gpu` (true/false) and
 `enhance.device` (e.g., 'cuda:0', 'cpu') control hardware usage.
- **Evaluation:**
  - `evaluate.submission`: Path to the enhanced audio or transcriptions to be evaluated.
  - `evaluate.n_batches`, `evaluate.batch`: Control parallel processing during
 evaluation by splitting the data into batches.

## <a id="troubleshooting">5. Troubleshooting</a>

If you encounter issues, here are some common troubleshooting steps:

- **Activate Conda Environment:** Ensure your Conda environment (`echi_recipe`) is
 activated:

  ```bash
  conda activate echi_recipe
  ```

- **Check PYTHONPATH:** Verify that your `PYTHONPATH` environment variable is correctly
 set to include the `src` directory of this project:

  ```bash
  export PYTHONPATH=$PWD/src:$PYTHONPATH
  # (or ensure this is in your .bashrc or equivalent shell startup script)
  echo $PYTHONPATH
  ```

- **Verify Data Paths:** Double-check that the dataset paths in `config/paths.yaml`
 match the actual location of your CHiME-9 ECHi data. The default expected location
 is `data/chime9_echi`.
- **Hydra Log Files:** For detailed error messages and execution logs, inspect the
 Hydra log files. These are typically found in the `exp/<experiment_name>/hydra/`
 directory (e.g., `exp/main/hydra/`). The exact path will be printed at the start
 of a run.
- **Common Python Issues:** Check for common Python package installation problems
 or version conflicts within the Conda environment. Sometimes, reinstalling a
 problematic package can help.

### Running Evaluation in Batches

The following command is an example of how to run the evaluation stage in parallel
batches using Hydra's multirun feature and using either Hydra's submitit job launcher
plugin.

For running on a local machine with multiple cores,

```bash
python run.py evaluate.n_batches=10 evaluate.batch='range(1,11)' \
 hydra/launcher=echi_submitit_local  --multirun
```

For running on an HPC facility with a Slurm scheduler

```bash
python run.py evaluate.n_batches=200 evaluate.batch='range(1,201)' \
 hydra/launcher=echi_submitit_slurm  --multirun
```

- `evaluate.n_batches=10`: This parameter informs the script that the data should
 be conceptually divided into 10 batches.
- `evaluate.batch='range(1,10)'`: This specific Hydra syntax tells the system to
 launch multiple runs, iterating through the values generated by `range(1,10)`.
 In Python, `range(1,10)` produces numbers from 1 up to (but not including) 10,
 so this will create runs for batch numbers 1, 2, 3, 4, 5, 6, 7, 8, and 9. Each of
 these runs will process its corresponding segment of the data.
- `--multirun`: This is a Hydra flag that enables launching multiple jobs based on
 the sweep defined by `evaluate.batch`. These jobs may run sequentially or in
 parallel, depending on your Hydra launcher configuration (e.g., basic local
 launcher vs. a Slurm or other HPC scheduler launcher).

**Note on batch numbering:** If you intend to process all 10 batches, numbered for
 example from 1 to 10, you would use `evaluate.batch='range(1,11)'`.

If using an HPC facilty and Slurm, please check the configuration file
 `config/hydra/launcher/echi_submitit_slurm.yaml` and edit to fit your system.<|MERGE_RESOLUTION|>--- conflicted
+++ resolved
@@ -79,15 +79,9 @@
 For the `dev` set there will be 2, 24 (2 devices x 12 session) and 72 (2 devices
  x 12 session x 3 participants) of these files respectively.
 
-<<<<<<< HEAD
-The reports are stored a dictionary with an entry for each metric. Each metric
- in turn is presented with a dictionary storing the `mean`, `standard deviation`,
- `standard error`, `min value`, `max value` and the `number of segments`.
-=======
 The reports are stored as a dictionary with an entry for each metric. Each metric,
 in turn, is presented as a dictionary storing the `mean`, `standard deviation`,
 `standard error`, `min value`, `max value`, and the `number of segments`.
->>>>>>> 4638f99c
 
 ## <a id="configuration">4. Configuring the baseline</a>
 
